--- conflicted
+++ resolved
@@ -12,11 +12,7 @@
 
 That's exactly what the Multinear platform is for. Multinear allows developers to define evaluations in a simple yet powerful way and iteratively develop their GenAI applications, ensuring reliability and security.
 
-<<<<<<< HEAD
-## Why Did Alex Build This Application?
-=======
 ## Why Did Alexander Build This Application?
->>>>>>> 5f46e977
 
 Alexander built this chatbot to demonstrate his skills and qualifications for the IT Solutions Engineer role. He has experience in building trainable agents, implementing RAG, fine-tuning models, and prompt engineering. Alex has a deep understanding of customer pain points from his extensive experience in various IT roles.
 
